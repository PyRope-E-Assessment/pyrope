
import io

import matplotlib.tri
import matplotlib.pyplot as pp
import numpy as np


<<<<<<< HEAD
def logo(size=512, seed=42):
=======
def logo(figsize=(2, 2), R=1 / np.sqrt(2), seed=42):
>>>>>>> 572bbb5f

    np.random.seed(seed)

    # ratio of the circumradii of an octahedron and the quadrilateral
    # obtained by prolonging every second edge
    q = np.sqrt(2 - np.sqrt(2))

    # polar vertex coordinates
<<<<<<< HEAD
    R = 1/np.sqrt(2)
    r = np.array([0, R*q, R, R/q, 1, 1], ndmin=2).T
    phi = np.linspace(0, 2*np.pi, num=9)
    dphi = np.pi/8 * np.array(3*[0, 1], ndmin=2).T
=======
    r = np.array([0, R * q, R, R / q, 1, 1], ndmin=2).T
    phi = np.linspace(0, 2 * np.pi, num=9)
    dphi = np.pi / 8 * np.array(3 * [0, 1], ndmin=2).T
>>>>>>> 572bbb5f

    # cartesian vertex coordinates
    x = (r * np.cos(phi - dphi)).flatten()[7:]
    y = (r * np.sin(phi - dphi)).flatten()[7:]

    # Delaunay triangulation
    D = matplotlib.tri.Triangulation(x, y)

    # triangle centers
<<<<<<< HEAD
    Cx, Cy = np.mean([x[D.triangles], y[D.triangles]], axis=-1)

    # polar coordinates of triangle centers
    phi = np.arctan2(Cy, Cx)
    r = np.sqrt(Cx**2 + Cy**2) + phi/2**7
=======
    Cx, Cy = np.mean(
        [x[D.triangles], y[D.triangles]], axis=-1
    )

    # polar coordinates of triangle centers
    phi = np.arctan2(Cy, Cx)
    r = np.sqrt(Cx ** 2 + Cy ** 2) + phi / 2 ** 7
>>>>>>> 572bbb5f

    # order triangles
    triangles = D.triangles[np.lexsort((phi, r))]

    # reorder triangles
    for i in (16, 32, 48):
        triangles[i:i + 8], triangles[i + 8:i + 16] = (
            triangles[i + 0:i + 16:2].copy(),
            triangles[i + 1:i + 16:2].copy()
        )

    # triangulation with reordered triangles
    T = matplotlib.tri.Triangulation(x, y, triangles)

    # triangle colours
    TC = np.random.random(size=(8, 8))

    # inner octogon
    TC[0] = 1 / 3

    # equal colours for triangles forming a quadrilateral
    TC[[3, 6, 7]] = TC[[2, 4, 5]]

    TC = TC.flatten()

    # sparkling triangles
    S = matplotlib.tri.Triangulation(x, y, triangles[8:16])

    # sparkle colours
    SC = np.random.rand(8)

    # create figure
    pp.figure(figsize=(1, 1))
    pp.axis('off')
    pp.xlim(-1, +1)
    pp.ylim(-1, +1)
    pp.tripcolor(T, facecolors=TC, vmin=+0.0, vmax=3.0, cmap='hot')
    pp.tripcolor(S, facecolors=SC, vmin=-1.0, vmax=1.0, cmap='bone')

    # convert figure to image
    with io.BytesIO() as iobuffer:
        pp.savefig(iobuffer, transparent=True, dpi=size)
        iobuffer.seek(0)
        image = pp.imread(iobuffer)

    # prevent plotting
    pp.close()

    return image<|MERGE_RESOLUTION|>--- conflicted
+++ resolved
@@ -6,11 +6,7 @@
 import numpy as np
 
 
-<<<<<<< HEAD
 def logo(size=512, seed=42):
-=======
-def logo(figsize=(2, 2), R=1 / np.sqrt(2), seed=42):
->>>>>>> 572bbb5f
 
     np.random.seed(seed)
 
@@ -19,16 +15,10 @@
     q = np.sqrt(2 - np.sqrt(2))
 
     # polar vertex coordinates
-<<<<<<< HEAD
-    R = 1/np.sqrt(2)
-    r = np.array([0, R*q, R, R/q, 1, 1], ndmin=2).T
-    phi = np.linspace(0, 2*np.pi, num=9)
-    dphi = np.pi/8 * np.array(3*[0, 1], ndmin=2).T
-=======
+    R = 1 / np.sqrt(2)
     r = np.array([0, R * q, R, R / q, 1, 1], ndmin=2).T
     phi = np.linspace(0, 2 * np.pi, num=9)
     dphi = np.pi / 8 * np.array(3 * [0, 1], ndmin=2).T
->>>>>>> 572bbb5f
 
     # cartesian vertex coordinates
     x = (r * np.cos(phi - dphi)).flatten()[7:]
@@ -38,21 +28,11 @@
     D = matplotlib.tri.Triangulation(x, y)
 
     # triangle centers
-<<<<<<< HEAD
     Cx, Cy = np.mean([x[D.triangles], y[D.triangles]], axis=-1)
 
     # polar coordinates of triangle centers
     phi = np.arctan2(Cy, Cx)
-    r = np.sqrt(Cx**2 + Cy**2) + phi/2**7
-=======
-    Cx, Cy = np.mean(
-        [x[D.triangles], y[D.triangles]], axis=-1
-    )
-
-    # polar coordinates of triangle centers
-    phi = np.arctan2(Cy, Cx)
-    r = np.sqrt(Cx ** 2 + Cy ** 2) + phi / 2 ** 7
->>>>>>> 572bbb5f
+    r = np.sqrt(Cx**2 + Cy**2) + phi / 2**7
 
     # order triangles
     triangles = D.triangles[np.lexsort((phi, r))]
