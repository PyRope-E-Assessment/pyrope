
import inspect
import itertools
import unittest

import matplotlib.pyplot as plt

from pyrope import config, core, nodes
from pyrope.formatters import TemplateFormatter


class TestExercise(unittest.TestCase):

    def __init__(self, exercises, method_name):
        unittest.TestCase.__init__(self, method_name)
        try:
            iter(exercises)
        except TypeError:
            exercises = (exercises,)
        self.exercises = exercises

    @staticmethod
    def with_all_exercises(test):
        def wrapped_test(self):
            for exercise in self.exercises:
                with self.subTest(exercise=exercise.__class__):
                    test(self, exercise)
        return wrapped_test

    @with_all_exercises
    def test_parameters_method(self, exercise):
        """
        All arguments of the 'parameters' method of an exercise must have
        default values.
        """
        signature = inspect.signature(exercise.parameters)
        for par in signature.parameters.values():
            self.assertIsNot(
                par.default, inspect.Parameter.empty,
                f"Argument '{par}' of 'parameters' must have a default value."
            )

    @with_all_exercises
    def test_hints_method_name(self, exercise):
        '''
        An exercise must not implement a method called 'hint' to explicitly
        point out that the method to implement custom hints is called 'hints'.
        '''
        self.assertFalse(
            hasattr(exercise, 'hint'),
            "Do not implement a 'hint' method. Use 'hints' instead."
        )

    @with_all_exercises
    def test_solution_method_name(self, exercise):
        '''
        An exercise must not implement a method called 'solution', to avoid
        ambiguity: Solutions are provided via the 'the_solution' method if
        they are unique or via 'a_solution' if not.
        '''
        self.assertFalse(
            hasattr(exercise, 'solution'),
            "Do not implement a 'solution' method. Use 'the_solution' "
            "instead it the solution is unique or 'a_solution' if not."
        )

    @with_all_exercises
    def test_scores_method_name(self, exercise):
        '''
        An exercise must not implement a method called 'score' to explicitly
        point out that the method to implement custom scores is called
        'scores'.
        '''
        self.assertFalse(
            hasattr(exercise, 'score'),
            "Do not implement a 'score' method. Use 'scores' to implement "
            "custom scores."
        )


class TestParametrizedExercise(unittest.TestCase):

    def __init__(self, pexercises, method_name):
        unittest.TestCase.__init__(self, method_name)
        try:
            iter(pexercises)
        except TypeError:
            pexercises = (pexercises,)
        self.pexercises = pexercises

    @classmethod
    def tearDownClass(cls):
        # Prevent matplotlib from rendering plots after testing.
        plt.close()

    @staticmethod
    def with_all_pexercises(test):
        def wrapped_test(self):
            for pexercise in self.pexercises:
                with self.subTest(exercise=pexercise.exercise.__class__):
                    test(self, pexercise)
        return wrapped_test

    @with_all_pexercises
    def test_preamble_method(self, pexercise):
        '''
        The preamble must be a string. Its output fields must be in the
        exercise's parameters.
        '''
        preamble = pexercise.exercise.preamble
        if callable(preamble):
            preamble = pexercise.apply(preamble, pexercise.parameters)
        self.assertIsInstance(
            preamble, str,
            f"The 'preamble' method must return a string, not an instance of "
            f"{preamble.__class__}."
        )
        ofields = {
            ofield for _, ofield, _ in TemplateFormatter.parse(preamble)
            if ofield is not None
        }
        for ofield in ofields:
            self.assertIn(
                ofield, pexercise.parameters,
                f"There is no parameter for output field '{ofield}' in the "
                f"preamble string."
            )

    @with_all_pexercises
<<<<<<< HEAD
    def test_parameters_method(self, pexercise):
        '''
        If implemented, the 'parameters' method of an exercise must return a
        dictionary. Its keys must be strings, as they name the input fields.
        '''
        parameters = pexercise.parameters
        self.assertIsInstance(
            parameters, dict,
            "The 'parameters' method must return a dictionary."
        )
        for key in parameters.keys():
            self.assertIsInstance(
                key, str,
                f"The dictionary returned by the 'parameters' method "
                f"must be keyed with strings (got {type(key)})."
=======
    def test_hints_method(self, pexercise):
        '''
        The hints method has to return a string or an iterable object yielding
        only strings.
        '''
        hints = pexercise.apply(
            pexercise.exercise.hints, pexercise.parameters
        )
        if isinstance(hints, str):
            return
        try:
            hints = iter(hints)
        except TypeError:
            raise TypeError(
                f"The 'hints' method has to return a string or an iterable "
                f"object, got {type(hints)}."
            )
        for hint in hints:
            self.assertIsInstance(
                hint, str,
                f"If 'hints' returns an iterable object, all elements have to "
                f"be strings, got {type(hint)}."
>>>>>>> d0447e29
            )

    @with_all_pexercises
    def test_problem_method(self, pexercise):
        '''
        A problem must be an instance of class 'Problem'.
        '''
        problem = pexercise.apply(
            pexercise.exercise.problem, pexercise.parameters
        )
        self.assertIsInstance(
                problem, nodes.Problem,
                f"The 'problem' method must return an instance of "
                f"{nodes.Problem}, not of {problem.__class__}."
            )

    @with_all_pexercises
    def test_feedback_method(self, pexercise):
        '''
        A feedback must be a string. Its output fields must be in the
        exercise's parameters or in the answers.
        '''
        kwargs = pexercise.parameters | pexercise.dummy_input
        feedback = pexercise.apply(
            pexercise.exercise.feedback, kwargs
        )
        self.assertIsInstance(
            feedback, str,
            f"The 'feedback' method must return a string, not an instance "
            f"of {feedback.__class__}."
        )
        ofields = {
            ofield for _, ofield, _ in TemplateFormatter.parse(feedback)
            if ofield is not None
        }
        for ofield in ofields:
            self.assertIn(
                ofield, kwargs,
                f"There is no parameter or answer for output field '{ofield}' "
                f"in the feedback string."
            )

    @with_all_pexercises
    def test_metadata(self, pexercise):
        '''
        Metadata are either strings, tuples of strings or None. In case of
        'taxonomy' the strings have to be part of Bloom's taxonomy levels
        specified in Exercise.__taxonomy_levels__.
        '''
        for name, annotation in core.Exercise.__annotations__.items():
            value = getattr(pexercise.exercise, name)
            if value is None:
                continue
            self.assertIsInstance(
                value, annotation,
                f"Metadata '{name}' has to be a {annotation}, got "
                f"{type(value)}."
            )
            # TODO: make this a warning
            if isinstance(tuple(), annotation) and isinstance(value, str):
                self.assertNotIn(
                    ',', value,
                    f"Multiple values for '{name}' have to be listed as a "
                    f"tuple, not inside a string."
                )
            if isinstance(value, tuple):
                for item in value:
                    self.assertIsInstance(
                        item, str,
                        f"Metadata '{name}' has to be a string or a tuple of "
                        f"strings."
                    )
            if name == 'taxonomy':
                if isinstance(value, str):
                    value = (value,)
                for item in value:
                    self.assertIn(
                        item, core.Exercise.__taxonomy_levels__,
                        f"{item} is not a valid level in Bloom's taxonomy."
                    )

    @with_all_pexercises
    def test_solution_values(self, pexercise):
        '''
        None is only a valid solution if 'treat_none_manually' is set to True.
        Otherwise, it is not possible to determine if None is an intended
        solution or was simply not given. Empty strings are treated the same
        way as None because they are cast to None.
        '''
        for name, solution in pexercise.solution.items():
            if pexercise.ifields[name].treat_none_manually is False:
                self.assertIsNotNone(
                    solution,
                    f"None and empty strings are only valid solutions if "
                    f"'treat_none_manually' is set to True. Found None or '' "
                    f" as a/the solution with 'treat_none_manually=False' for "
                    f"input field {name}."
                )

    @with_all_pexercises
    def test_score_weights(self, pexercise):
        '''
        Scores can be weighted via the key word argument 'weights' of the
        Exercise class. Input fields can be weighted either all the same or
        individually. 'weights' needs to be an integer, a float or a
        dictionary. In case of a dictionary, a key is the name if an input
        field and a value is the corresponding weight in form of an integer or
        a float.
        '''
        weights = pexercise.exercise.weights
        score_output = pexercise.apply(
            pexercise.exercise.scores,
            pexercise.parameters | pexercise.dummy_input
        )

        self.assertIsInstance(
            weights, core.float_types + (dict,),
            f"'weights' has to be an integer, a float or a dictionary, got "
            f"{type(weights)}."
        )
        if (
            isinstance(score_output, core.float_types) and
            len(pexercise.ifields) > 1
        ):
            self.assertIsInstance(
                weights, core.float_types,
                "It is only possible to weight scores of input fields "
                "individually if the score method returns an input-field-wise "
                "scoring."
            )
        if isinstance(weights, core.float_types):
            self.assertGreater(
                weights, 0.0,
                f"Score weights have to be greater than 0, got {weights}."
            )
        if isinstance(weights, dict):
            for name, weight in weights.items():
                self.assertIn(
                    name, pexercise.ifields.keys(),
                    f"Cannot weight score. There is no input field named "
                    f"'{name}'."
                )
                self.assertIsInstance(
                    weight, core.float_types,
                    f"All score weights have to be either an integer or a "
                    f"float, got {type(weight)}."
                )
                self.assertGreater(
                    weight, 0.0,
                    f"All score weights have to be greater than 0, got "
                    f"{weight}."
                )

    @with_all_pexercises
    def test_maximal_total_score_is_positive(self, pexercise):
        '''
        The maximal total score should be positive.
        '''
        self.assertGreater(
            pexercise.max_total_score, 0.0,
            'The maximal total score is not positive.'
        )

    @with_all_pexercises
    def test_maximal_scores_are_positive(self, pexercise):
        '''
        The maximal input field scores should be positive.
        '''
        max_scores = pexercise.max_scores
        if None in max_scores.values():
            return
        for ifield, score in max_scores.items():
            self.assertGreater(
                score, 0.0,
                f'The maximal score for input field {ifield} is not positive.'
            )

    @with_all_pexercises
    def test_no_score_for_empty_inputs(self, pexercise):
        '''
        If all input fields are empty and treat None automatically, the total
        score should be zero.
        '''
        if pexercise.ifields == {}:
            return
        if any([
            ifield.treat_none_manually
            for ifield in pexercise.ifields.values()
        ]):
            return
        pexercise.answers = {
            name: None
            for name in pexercise.ifields
        }
        self.assertEqual(
            pexercise.total_score, 0.0,
            'The total score for empty input fields is not zero.'
        )

    @with_all_pexercises
    def test_maximal_scores_for_sample_solution(self, pexercise):
        '''
        A sample solution should get maximal input field scores.
        '''
        answers = pexercise.solution
        for value in answers.values():
            if value is None:
                return
        pexercise.answers = answers
        max_scores = pexercise.max_scores
        scores = pexercise.scores
        for ifield in pexercise.ifields:
            if scores[ifield]:
                self.assertEqual(
                    scores[ifield], max_scores[ifield],
                    f'The sample solution for input field {ifield} does not '
                    f'get maximal score.'
                )

    @with_all_pexercises
    def test_maximal_total_score_for_sample_solution(self, pexercise):
        '''
        A sample solution should get maximal total score.
        '''
        answers = pexercise.solution
        for value in answers.values():
            if value is None:
                return
        pexercise.answers = answers
        self.assertEqual(
            pexercise.total_score, pexercise.max_total_score,
            'The sample solution does not get maximal total score.'
        )

    # TODO: should only raise a warning
    @with_all_pexercises
    def test_treat_none_manually_keyword(self, pexercise):
        '''
        If score returns a scalar or a tuple and the exercise has more than two
        input fields then None cannot be treated automatically. In these cases
        'treat_none_manually' should be set to True to make it explicit.
        '''
        exercise = pexercise.exercise

        output = pexercise.apply(
            exercise.scores,
            pexercise.parameters | pexercise.dummy_input
        )

        if (
            isinstance(output, core.float_types + (tuple,)) and
            len(pexercise.ifields) >= 2
        ):
            for name, ifield in pexercise.ifields.items():
                self.assertTrue(
                    ifield.treat_none_manually,
                    f"'treat_none_manually' of input field {name} should be "
                    f"set to True because in this scoring case it cannot be "
                    f"handled automatically."
                )

    @staticmethod
    def with_all_pexercises_and_all_inputs(test):
        def wrapped_test(self):
            k = config.maximum_test_repetitions
            for pexercise in self.pexercises:
                exercise_class = pexercise.exercise.__class__
                input_generator = pexercise.input_generator()
                for input_data in itertools.islice(input_generator, 0, k):
                    pexercise.answers = input_data
                    with self.subTest(exercise=exercise_class,
                                      input=input_data):
                        test(self, pexercise)
        return wrapped_test

    @with_all_pexercises_and_all_inputs
    def test_total_score_is_nonnegative(self, pexercise):
        '''
        The total score should not be negative.
        '''
        self.assertGreaterEqual(
            pexercise.total_score, 0.0,
            'The maximal total score is negative.'
        )

    @with_all_pexercises_and_all_inputs
    def test_total_score_is_less_equal_maximal_total_score(self, pexercise):
        '''
        The total score should be less or equal the maximal total score.
        '''
        self.assertLessEqual(
            pexercise.total_score, pexercise.max_total_score,
            'The total score is greater than the maximal total score.'
        )

    @with_all_pexercises_and_all_inputs
    def test_scores_are_nonnegative(self, pexercise):
        '''
        The input field scores should not be negative.
        '''
        # Note that either all or none of the input fields are scored.
        if None in pexercise.scores.values():
            return
        for ifield, score in pexercise.scores.items():
            self.assertGreaterEqual(
                score, 0.0,
                f'The score for input field {ifield} is negative.'
            )

    @with_all_pexercises_and_all_inputs
    def test_scores_are_less_equal_maximal_scores(self, pexercise):
        '''
        For each input field the score should be less or equal the maximal
        score.
        '''
        # Note that either all or none of the input fields are scored.
        if None in pexercise.scores.values():
            return
        for ifield in pexercise.ifields:
            self.assertLessEqual(
                pexercise.scores[ifield], pexercise.max_scores[ifield],
                f'The score for input field {ifield} is greater than the '
                f'maximal score.'
            )

    @with_all_pexercises_and_all_inputs
    def test_score_sum_is_not_greater_total_score(self, pexercise):
        '''
        The total score is equal to the sum of all input field scores if the
        input fields are scored individually.
        '''
        # TODO: This should be a framework test and not a test for users.
        # Note that either all or none of the input fields are scored.
        score_output = pexercise.apply(
            pexercise.exercise.scores,
            pexercise.parameters | pexercise.dummy_input
        )
        scores = pexercise.scores.values()
        if isinstance(score_output, dict) or len(pexercise.ifields) == 1:
            self.assertEqual(
                sum(scores), pexercise.total_score,
                'The sum of the input field scores is not equal to the '
                'total score.'
            )

    @with_all_pexercises_and_all_inputs
    def test_score_method_return_values(self, pexercise):
        '''
        The score method of an exercise can return the scores for the answers
        in several formats:
            - A scalar value which is interpreted as the total score. Valid
              data types are bool, int, float, numpy.bool_, numpy.int_,
              numpy.float_. Booleans are converted to 0 or 1.
            - A tuple where the first value is interpreted as the total score
              and the second one as the maximal total score. Its elements have
              to match a type from above.
            - A dictionary with input field names as keys and scalar values or
              tuples as values. The input field names have to be strings. In
              case of a tuple the first value is interpreted as the score and
              the second one as the maximal score of the input field specified
              in the key.
        '''
        exercise = pexercise.exercise

        output = pexercise.apply(
            exercise.scores,
            pexercise.parameters | pexercise.dummy_input
        )
        if isinstance(output, dict) or len(pexercise.ifields) == 1:
            for answer in pexercise.answers.values():
                if answer is None:
                    return

        try:
            scores = pexercise.apply(
                exercise.scores,
                pexercise.parameters | pexercise.answers
            )
        except BaseException as e:
            if None in pexercise.answers.values():
                raise e.__class__(
                    f'It seems empty input fields in exercise '
                    f'{pexercise.exercise} are not properly treated.'
                ) from e
            raise e

        if scores is None:
            return
        if isinstance(scores, core.float_types):
            return
        if isinstance(scores, tuple):
            self.assertEqual(
                len(scores), 2,
                f'The tuple returned by the score method of exercise '
                f'{exercise} must consist of exactly two elements (got '
                f'{len(scores)}).'
            )
            for score in scores:
                self.assertIsInstance(
                    score, core.float_types,
                    f'The two elements in the tuple returned by the score '
                    f'method of exercise {exercise} must be integers or '
                    f'floats (got {type(score)}).'
                )
            self.assertLessEqual(
                scores[0], scores[1],
                f"The score ({scores[0]}) for exercise {exercise} "
                f"exceeds the maximal score ({scores[1]})."
            )
            return
        self.assertIsInstance(
            scores, dict,
            f'If implemented, the score method of exercise {exercise} must '
            f'return an integer, a float or a dictionary (got '
            f'{type(scores)}).'
        )
        for name, score in scores.items():
            self.assertIsInstance(
                name, str,
                f'The dictionary returned by the score method of exercise '
                f'{exercise} must be keyed with strings (got {type(name)}.'
            )
            self.assertIn(
                name, pexercise.ifields.keys(),
                f"The score method of exercise {exercise} scores a "
                f"non-existent input field '{name}'."
            )
            if isinstance(score, core.float_types):
                continue
            self.assertIsInstance(
                score, tuple,
                f"The score for input field '{name}' in exercise must be an "
                f"integer or a float (got {type(scores)})."
            )
            self.assertEqual(
                len(score), 2,
                f"The score tuple for input field '{name}' in exercise "
                f"{exercise} must consist of exactly two elements (got "
                f"{len(score)})."
            )
            for component in score:
                self.assertIsInstance(
                    component, core.float_types,
                    f"The two elements in the score tuple for input field "
                    f"'{name}' in exercise {exercise} must be integers or "
                    f"floats (got {type(component)})."
                )
            self.assertLessEqual(
                score[0], score[1],
                f"The score ({score[0]}) for input field '{name}' in "
                f"exercise {exercise} exceeds the maximal score ({score[1]})."
            )

    @with_all_pexercises_and_all_inputs
    def test_feedback_with_inputs(self, pexercise):
        '''
        Test if inputs (especially None values) raise an exception in the
        feedback method.
        '''
        pexercise.feedback<|MERGE_RESOLUTION|>--- conflicted
+++ resolved
@@ -127,7 +127,6 @@
             )
 
     @with_all_pexercises
-<<<<<<< HEAD
     def test_parameters_method(self, pexercise):
         '''
         If implemented, the 'parameters' method of an exercise must return a
@@ -143,7 +142,9 @@
                 key, str,
                 f"The dictionary returned by the 'parameters' method "
                 f"must be keyed with strings (got {type(key)})."
-=======
+            )
+
+    @with_all_pexercises
     def test_hints_method(self, pexercise):
         '''
         The hints method has to return a string or an iterable object yielding
@@ -166,7 +167,6 @@
                 hint, str,
                 f"If 'hints' returns an iterable object, all elements have to "
                 f"be strings, got {type(hint)}."
->>>>>>> d0447e29
             )
 
     @with_all_pexercises
