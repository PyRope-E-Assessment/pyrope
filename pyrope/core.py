--- conflicted
+++ resolved
@@ -723,7 +723,6 @@
         self.notify(RenderTemplate(
             self.sender, 'feedback', self.pexercise.feedback
         ))
-<<<<<<< HEAD
         with DBSession() as session:
             session.add(Result(
                 exercise_id=self.pexercise.id, user_id=self.user_id,
@@ -731,9 +730,7 @@
                 score_given=self.pexercise.total_score
             ))
             session.commit()
-=======
         history_log.info(json.dumps(self.pexercise.summary, default=str))
->>>>>>> 654306c6
 
     def publish_solutions(self):
         self.pexercise.solution
