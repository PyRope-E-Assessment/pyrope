--- conflicted
+++ resolved
@@ -81,7 +81,9 @@
             except ValidationError as e:
                 ifield.valid = False
                 e.ifield = ifield
-                ifield.notify(ifield.__class__, 'error', e)
+                ifield.notify(WidgetValidationError(
+                    repr(e.ifield), e, self.ID
+                ))
                 break
             else:
                 invalid_siblings = False
@@ -109,23 +111,10 @@
             equal = equal.all()
         if not equal:
             self._value = value
-<<<<<<< HEAD
-            self.notify(self.__class__, 'attribute', {'value': value})
+            self.notify(ChangeWidgetAttribute(
+                repr(self), self.ID, 'value', value
+            ))
             self.validate()
-=======
-            self.notify(ChangeWidgetAttribute(
-                repr(self), self.ID, 'value', value
-            ))
-            try:
-                self.validate()
-            except ValidationError as e:
-                self.valid = False
-                self.notify(WidgetValidationError(
-                    repr(e.ifield), e, self.ID
-                ))
-            else:
-                self.valid = None if value is None else True
->>>>>>> 98765722
 
     @property
     def valid(self):
