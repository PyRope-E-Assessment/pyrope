
import os
import tempfile

import pyrope


# Maximum length for text field input.
#
# This should be set as small as possible for secure input parsing.
maximum_input_length: int = 256


# Transformations for parsing symbolic expressions.
#
# https://docs.sympy.org/latest/modules/parsing.html#parsing-transformations-reference
transformations: tuple[str, ...] = (
    # Splits symbol names for implicit multiplication.
    #
    # Intended to let expressions like xyz be parsed as x*y*z. Does not split
    # Greek character names, so theta will not become t*h*e*t*a. Generally
    # this should be used with implicit_multiplication.
    # 'split_symbols',

    # Makes the multiplication operator optional in most cases.
    #
    # Use this before implicit_application(), otherwise expressions like sin
    # 2x will be parsed as x * sin(2) rather than sin(2*x).
    # 'implicit_multiplication',

    # Makes parentheses optional in some cases for function calls.
    #
    # Use this after implicit_multiplication(), otherwise expressions like sin
    # 2x will be parsed as x * sin(2) rather than sin(2*x).
    # 'implicit_application',

    # Allows functions to be exponentiated, e.g. cos^2(x).
    # 'function_exponentiation',

    # Allows a slightly relaxed syntax.
    #
    # * Parentheses for single-argument method calls are optional.
    # * Multiplication is implicit.
    # * Symbol names can be split (i.e. spaces are not needed between symbols).
    # * Functions can be exponentiated.
    # 'implicit_multiplication_application',

    # Treats XOR, ^, as exponentiation, **.
    'convert_xor',

    # Allows standard notation for factorial.
    'factorial_notation',

    # Inserts calls to Symbol for undefined variables.
    'auto_symbol',

    # Converts numeric literals to use SymPy equivalents.
    'auto_number',

    # Converts floats into Rational. Run AFTER auto_number.
    'rationalize',

    # Allows 0.2[1] notation to represent the repeated decimal 0.2111… (19/90)
    'repeated_decimals',
)


# Maximal number of test repetitions.
#
# Automated exercise tests are repeated with different (faked) user inputs.
# This option limits the maximal number of repetitions in order to restrict
# the testing time.
maximum_test_repetitions: int = 1024


# Valid representations for boolean values.
#
# Valid representations Python's boolean values False and True can be defined
# with this option. A representation pair consists of a value for False
# followed by a value for True.
boolean_representations: tuple[tuple[str, str], ...] = (
    ('0', '1'),
    ('False', 'True'),
    ('false', 'true'),
    ('f', 't'),
    ('Falsch', 'Wahr'),
    ('falsch', 'wahr'),
    ('f', 'w'),
)


# Processing scores.
#
# With the functions 'process_score' and 'process_total_score', one could
# implement another way of processing scores before they are sent to the
# frontend. Maximal (total) scores are also processed by these functions.
def process_score(score: int | float) -> int | float:
    return round(score, 1)

def process_total_score(total_score: int | float) -> int | float:  # noqa
    return round(total_score, 1)


# Path to CSS file for jupyter frontend styles.
dirname: str = os.path.dirname(pyrope.__file__)
filename: str = 'static/jupyter_frontend.css'
jupyter_frontend_css: str = os.path.join(dirname, filename)


# Default value for maximal rendered radio buttons.
#
# If there are more than 'maximal_radio_buttons' options, then these options
# are rendered as a dropdown instead of radio buttons. This affects 'OneOf' and
# 'MultipleChoice' nodes.
maximal_radio_buttons: int = 5


<<<<<<< HEAD
# Database configuration.
#
# If 'db_file' is an empty string, data is stored in-memory and is deleted when
# the process is shut down. To persist data please specify 'db_file'. Prefix
# one slash to use relative paths and two slashes for absolute paths.
dialect: str = 'sqlite://'
db_file: str = ''
=======
# Exercise summary items.
#
# Here you can configure what is logged into the history file.
summary_items = (
    'answers',
    'correct',
    'feedback',
    # TODO: hash
    'max_scores',
    'max_total_score',
    # TODO: metadata
    'parameters',
    'preamble',
    'scores',
    'solution',
    'template',
    'total_score',
)


# Logging.
#
# Configure different logging targets.
# 'exercise_debug':
#   Errors and warnings from PyRope external exercise code and all parameters
#   necessary to fix them.
# 'history':
#   Eternal log file storing all information necessary for statistical purposes
#   and learning analytics, such as score dashboards.
# 'pyrope':
#   PyRope's internal system messages for debugging.
log_dir: str = os.path.join(tempfile.gettempdir(), 'pyrope')
logging: dict[dict[str: str, ...], ...] = {
    'exercise_debug': {
        'filename': os.path.join(log_dir, 'exercise_debug.log'),
        'level': 'DEBUG',
        'fmt': '%(levelname)s:%(asctime)s %(message)s',
        'datefmt': '%Y-%m-%d %H:%M:%S',
    },
    'history': {
        'filename': os.path.join(log_dir, 'history.log'),
        'level': 'INFO',
        'fmt': '%(asctime)s %(message)s',
        'datefmt': '%Y-%m-%d %H:%M:%S',
    },
    'pyrope': {
        'filename': os.path.join(log_dir, 'pyrope.log'),
        'level': 'DEBUG',
        'fmt': '%(levelname)s:%(asctime)s %(message)s',
        'datefmt': '%Y-%m-%d %H:%M:%S',
    },
}
>>>>>>> 654306c6
<|MERGE_RESOLUTION|>--- conflicted
+++ resolved
@@ -115,15 +115,6 @@
 maximal_radio_buttons: int = 5
 
 
-<<<<<<< HEAD
-# Database configuration.
-#
-# If 'db_file' is an empty string, data is stored in-memory and is deleted when
-# the process is shut down. To persist data please specify 'db_file'. Prefix
-# one slash to use relative paths and two slashes for absolute paths.
-dialect: str = 'sqlite://'
-db_file: str = ''
-=======
 # Exercise summary items.
 #
 # Here you can configure what is logged into the history file.
@@ -176,4 +167,12 @@
         'datefmt': '%Y-%m-%d %H:%M:%S',
     },
 }
->>>>>>> 654306c6
+
+
+# Database configuration.
+#
+# If 'db_file' is an empty string, data is stored in-memory and is deleted when
+# the process is shut down. To persist data please specify 'db_file'. Prefix
+# one slash to use relative paths and two slashes for absolute paths.
+dialect: str = 'sqlite://'
+db_file: str = ''