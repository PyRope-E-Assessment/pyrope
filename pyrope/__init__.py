--- conflicted
+++ resolved
@@ -1,14 +1,7 @@
 
 from IPython import get_ipython
 
-<<<<<<< HEAD
-from pyrope import (
-    config, database, dtypes, errors, examples, templates, formatters,
-    frontends, nodes, tests
-)
-=======
 from pyrope import config, nodes
->>>>>>> 572bbb5f
 from pyrope.core import (
     Exercise, ExercisePool, ExerciseRunner, ParametrizedExercise
 )
@@ -24,16 +17,9 @@
     'logo',
     'nodes',
     'ParametrizedExercise',
-<<<<<<< HEAD
-    'PyRopeMagics',
-    'templates',
-    'tests',
-] + nodes.__all__
-=======
 ]
 
 __all__ += nodes.__all__
->>>>>>> 572bbb5f
 
 
 def load_ipython_extension(ipy):
